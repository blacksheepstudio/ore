# **Terms**
#    - Layers:
#        A layer is a set of tests that will all run IN PARALLEL
#    - Execution Profile:
#        Combining a set of Layers, a robot suite, and any number of parameters for test run.

# First let's create a set of layers.
# A Layer is any number of hosts/databases that can run in parallel, without disrupting each other:

layers:
  layer1:
    nstlpar24:
      database: ora111db
    atmlpar4:
      database: atmlpar4fs
    atmlpar9:
      database: ix11R2db
    bb6aix3:
      database: bb12rcdb
    sun08-03:
      database: sol12pdb
    sun08-01:
      database: ora111db
    ore-rhel11g-1:
      database: oriondb
    rh66orarac1:
      database: ora111db
    ndm4-vm:
      database: tengfs
    hpvm1:
      database: hpracdb
    hpdbvm21:
      database: hp121pdb

  layer2:
    nstlpar24:
      database: autodb
    atmlpar4:
      database: atm4longname
    atmlpar9:
      database: ax12cdb
    sun08-03:
      database: sol11gdb
    sun08-01:
      database: soldb
    rh66orarac1:
      database: demondb
    ndm4-vm:
      database: ort205db
    hpvm1:
      database: orafsdb
    hpdbvm21:
      database: hp11R2db
    ora12c1:
      database: ora12xdb

  layer3:
    nstlpar24:
      database: or112fsdb
    sun08-01:
      database: solfsdb

<<<<<<< HEAD
  linux1:
    rh66orarac1:
      database: demondb
=======
  layerfs:
    nstlpar24:
      database: or112fsdb
    atmlpar4:
      database: atmlpar4fs
    sun08-01:
      database: solfsdb
>>>>>>> 28dd4470
    ore-rhel11g-1:
      database: oriondb
    ora12c1:
      database: ora12xdb 

  linux2:
    rh66orarac1:
      database: ora111db

#  layerfs:
#    nstlpar24:
#      database: or112fsdb
#    atmlpar4:
#      database: atmlpar4fs
#    sun08-01:
#      database: solfsdb
#    ore-rhel11g-1:
#      database: oriondb
#    ndm4-vm:
#      database: tengfs
#    hpvm1:
#      database: orafsdb

#  layer10gr2:
#    nstlpar24:
#      database: ten205db
#    sun08-01:
#      database: tensoldb
#    ndm4-vm:
#      database: ort205db
#    hpvm1:
#      database: ora10gdb
#
##  layer11gr1:
#    nstlpar24:
#      database: ora111db
#    sun08-01:
#      database: ora111db
#    rh66orarac1:
#      database: ora111db
#    hpvm1:
#      database: ora111db

#  layer11gr2:
#    nstlpar24:
#      database: autodb
#    atmlpar4:
#      database: atm4longname
#    atmlpar9:
#      database: ix11R2db
#    sun08-03:
#      database: sol11gdb
#    sun08-01:
#      database: soldb
#    hpvm1:
#      database: hpracdb
#    hpdbvm21:
#      database: hp11R2db

  # Missing Linux!
#  layer12cr1:
#    atmlpar9:
#      database: ax12cdb
#    bb6aix3:
#      database: bb12rcdb
#    sun08-03:
#      database: sol12pdb
#    ore-oel72o12-4:
#      database: ramadb
#    hpdbvm21:
#      database: hp121pdb


# You must create execution profiles, which can contain any number of layers.
# Label them for easier management.
# Choose the robot framework suite that is run against each database in each layer.
# Choose any number of variables to add at execution time of the robot suite.

executions:
  mounts_dbauth_linux:
    label: run dbauth on only linux hosts
    layers:
      - linux1
      - linux2
    suite: suites/ora2/mounts.robot
    variables: oracle_authentication=db

  mounts_default:
    label: run mount suite with default options
    layers:
      - layer1
      - layer2
      - layer3
    suite: suites/ora2/mounts.robot
    variables:

  mounts_dbauth:
    label: run mount suite with db authentication
    layers:
      - layer1
      - layer2
      - layer3
    suite: suites/ora2/mounts.robot
    variables: oracle_authentication=db

  mounts_nonlogsmart_osauth:
    label: run mount suite with os auth, and non-logsmart policy
    layers:
      - layer1
      - layer2
      - layer3
    suite: suites/ora2/mounts.robot
    variables: policy_logsmart=false

  mounts_nonlogsmart_dbauth:
    label: run mount suite with db auth, and non-logsmart policy
    layers:
      - layer1
      - layer2
      - layer3
    suite: suites/ora2/mounts.robot
    variables: policy_logsmart=false oracle_authentication=db

#  mounts_default_filesystems:
#    label: run mount suite against only filesystem databases
#    layers:
#      - layerfs
#    suite: suites/ora2/mounts.robot
#    variables:

#  mounts_dbauth_filesystems:
#    label: run mount suite against only filesystems with dbauth
#    layers:
#      - layerfs
#    suite: suites/ora2/mounts.robot
#    variables: oracle_authentication=db<|MERGE_RESOLUTION|>--- conflicted
+++ resolved
@@ -9,8 +9,8 @@
 
 layers:
   layer1:
-    nstlpar24:
-      database: ora111db
+#    nstlpar24:
+#      database: ora111db
     atmlpar4:
       database: atmlpar4fs
     atmlpar9:
@@ -33,8 +33,8 @@
       database: hp121pdb
 
   layer2:
-    nstlpar24:
-      database: autodb
+#    nstlpar24:
+#      database: autodb
     atmlpar4:
       database: atm4longname
     atmlpar9:
@@ -55,32 +55,26 @@
       database: ora12xdb
 
   layer3:
-    nstlpar24:
-      database: or112fsdb
+#    nstlpar24:
+#      database: or112fsdb
     sun08-01:
       database: solfsdb
 
-<<<<<<< HEAD
-  linux1:
-    rh66orarac1:
-      database: demondb
-=======
-  layerfs:
-    nstlpar24:
-      database: or112fsdb
-    atmlpar4:
-      database: atmlpar4fs
-    sun08-01:
-      database: solfsdb
->>>>>>> 28dd4470
-    ore-rhel11g-1:
-      database: oriondb
-    ora12c1:
-      database: ora12xdb 
+#  layerfs:
+#    nstlpar24:
+#      database: or112fsdb
+#    atmlpar4:
+#      database: atmlpar4fs
+#    sun08-01:
+#      database: solfsdb
+#    ore-rhel11g-1:
+#      database: oriondb
+#    ora12c1:
+#      database: ora12xdb 
 
-  linux2:
-    rh66orarac1:
-      database: ora111db
+#  linux2:
+#    rh66orarac1:
+#      database: ora111db
 
 #  layerfs:
 #    nstlpar24:
@@ -152,15 +146,7 @@
 # Choose any number of variables to add at execution time of the robot suite.
 
 executions:
-  mounts_dbauth_linux:
-    label: run dbauth on only linux hosts
-    layers:
-      - linux1
-      - linux2
-    suite: suites/ora2/mounts.robot
-    variables: oracle_authentication=db
-
-  mounts_default:
+  mounts_osauth:
     label: run mount suite with default options
     layers:
       - layer1
